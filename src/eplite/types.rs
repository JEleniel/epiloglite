--- conflicted
+++ resolved
@@ -50,11 +50,7 @@
 }
 
 /// All possible value types in EpilogLite
-<<<<<<< HEAD
-#[derive(Debug, Clone, PartialEq, Serialize, Deserialize)]
-=======
 #[derive(Debug, Clone, Serialize, Deserialize)]
->>>>>>> 348e0ca4
 pub enum ValueType {
     /// NULL value
     Null,
