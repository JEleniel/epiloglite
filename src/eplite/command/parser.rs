/// SQL parser - assigns meaning to tokens based on context

use crate::eplite::command::tokenizer::{Token, Tokenizer};
use crate::eplite::error::{Error, Result};
use crate::eplite::types::column::ColumnType;
use logos::Logos;
use serde::{Deserialize, Serialize};

#[cfg(not(feature = "std"))]
use alloc::{format, string::{String, ToString}, vec, vec::Vec};

/// Parse tree node types
#[derive(Debug, Clone)]
pub enum Statement {
	Select(SelectStatement),
	Insert(InsertStatement),
	Update(UpdateStatement),
	Delete(DeleteStatement),
	CreateTable(CreateTableStatement),
<<<<<<< HEAD
	CreateView(CreateViewStatement),
	DropView(DropViewStatement),
=======
	CreateTrigger(CreateTriggerStatement),
	DropTrigger(DropTriggerStatement),
	CreateGraph(CreateGraphStatement),
	DropGraph(DropGraphStatement),
	AddNode(AddNodeStatement),
	AddEdge(AddEdgeStatement),
	MatchPath(MatchPathStatement),
>>>>>>> 2ac76a9e
	BeginTransaction,
	Commit,
	Rollback,
	Savepoint(String),
	Release(String),
	RollbackToSavepoint(String),
}

/// Aggregate function type
#[derive(Debug, Clone, PartialEq)]
pub enum AggregateFunction {
	Count,
	Sum,
	Avg,
	Min,
	Max,
}

/// Column selection - either a regular column or an aggregate
#[derive(Debug, Clone)]
pub enum ColumnSelection {
	Column(String),
	Aggregate {
		function: AggregateFunction,
		column: String,
	},
	CountStar, // COUNT(*)
}

/// Join type
#[derive(Debug, Clone, PartialEq)]
pub enum JoinType {
	Inner,
	Left,
	Right,
	Cross,
}

/// Join clause
#[derive(Debug, Clone)]
pub struct JoinClause {
	pub join_type: JoinType,
	pub table: String,
	pub on_condition: Option<String>, // e.g., "table1.id = table2.id"
}

#[derive(Debug, Clone)]
pub struct SelectStatement {
	pub columns: Vec<ColumnSelection>,
	pub from: String,
	pub joins: Vec<JoinClause>,
	pub where_clause: Option<String>,
	pub group_by: Option<Vec<String>>,
	pub order_by: Option<Vec<String>>,
}

#[derive(Debug, Clone)]
pub struct InsertStatement {
	pub table: String,
	pub columns: Vec<String>,
	pub values: Vec<String>,
}

#[derive(Debug, Clone)]
pub struct UpdateStatement {
	pub table: String,
	pub set_clauses: Vec<(String, String)>,
	pub where_clause: Option<String>,
}

#[derive(Debug, Clone)]
pub struct DeleteStatement {
	pub table: String,
	pub where_clause: Option<String>,
}

#[derive(Debug, Clone, Serialize, Deserialize)]
pub struct CreateTableStatement {
	pub name: String,
	pub columns: Vec<ColumnDefinition>,
}

#[derive(Debug, Clone)]
pub struct CreateGraphStatement {
	pub name: String,
}

#[derive(Debug, Clone)]
pub struct DropGraphStatement {
	pub name: String,
}

#[derive(Debug, Clone)]
pub struct AddNodeStatement {
	pub graph: String,
	pub label: String,
	pub properties: Vec<(String, String)>,
}

#[derive(Debug, Clone)]
pub struct AddEdgeStatement {
	pub graph: String,
	pub from_node: String,
	pub to_node: String,
	pub label: String,
	pub weight: Option<f64>,
	pub properties: Vec<(String, String)>,
}

#[derive(Debug, Clone)]
pub struct MatchPathStatement {
	pub graph: String,
	pub start_node: String,
	pub end_node: String,
	pub algorithm: PathAlgorithm,
}

#[derive(Debug, Clone, PartialEq)]
pub enum PathAlgorithm {
	Shortest,
	All { max_depth: usize },
	Bfs,
	Dfs,
}

#[derive(Debug, Clone, Serialize, Deserialize)]
pub struct CreateViewStatement {
	pub name: String,
	pub query: String,
}

#[derive(Debug, Clone)]
pub struct DropViewStatement {
	pub name: String,
}

#[derive(Debug, Clone, Serialize, Deserialize)]
pub struct ColumnDefinition {
	pub name: String,
	pub data_type: ColumnType,
	pub constraints: Vec<String>,
}

/// Trigger timing
#[derive(Debug, Clone, PartialEq, Serialize, Deserialize)]
pub enum TriggerTiming {
	Before,
	After,
	InsteadOf,
}

/// Trigger event
#[derive(Debug, Clone, PartialEq, Serialize, Deserialize)]
pub enum TriggerEvent {
	Insert,
	Update(Option<Vec<String>>), // Optional column list for UPDATE OF
	Delete,
}

/// Trigger action (SQL statement to execute)
#[derive(Debug, Clone)]
pub enum TriggerAction {
	Insert(InsertStatement),
	Update(UpdateStatement),
	Delete(DeleteStatement),
	Select(SelectStatement),
}

#[derive(Debug, Clone)]
pub struct CreateTriggerStatement {
	pub name: String,
	pub timing: TriggerTiming,
	pub event: TriggerEvent,
	pub table: String,
	pub for_each_row: bool,
	pub when_condition: Option<String>,
	pub actions: Vec<TriggerAction>,
}

#[derive(Debug, Clone)]
pub struct DropTriggerStatement {
	pub name: String,
}

/// SQL parser
#[derive(Debug)]
pub struct Parser {
	tokens: Vec<Token>,
	position: usize,
	source: String,
}

impl Parser {
	pub fn new() -> Self {
		Parser {
			tokens: Vec::new(),
			position: 0,
			source: String::new(),
		}
	}

	/// Parse SQL statement into a parse tree
	pub fn parse(&mut self, sql: &str) -> Result<Statement> {
		// Store the source for extracting actual text
		self.source = sql.to_string();

		// Tokenize the SQL
		let tokenizer = Tokenizer::new(sql.to_string());
		self.tokens = tokenizer.tokenize();
		self.position = 0;

		if self.tokens.is_empty() {
			return Err(Error::Syntax("Empty statement".to_string()));
		}

		// Parse based on first token
		let stmt = match self.current_token() {
			Some(Token::Select) => self.parse_select()?,
			Some(Token::Insert) => self.parse_insert()?,
			Some(Token::Update) => self.parse_update()?,
			Some(Token::Delete) => self.parse_delete()?,
			Some(Token::Create) => self.parse_create()?,
			Some(Token::Drop) => self.parse_drop()?,
<<<<<<< HEAD
=======
			Some(Token::Add) => self.parse_add()?,
			Some(Token::Match) => self.parse_match()?,
>>>>>>> 2ac76a9e
			Some(Token::Begin) => {
				self.advance();
				Statement::BeginTransaction
			}
			Some(Token::Commit) => {
				self.advance();
				Statement::Commit
			}
			Some(Token::Rollback) => {
				self.advance();
				self.parse_rollback()?
			}
			Some(Token::Savepoint) => {
				self.advance();
				self.parse_savepoint()?
			}
			Some(Token::Release) => {
				self.advance();
				self.parse_release()?
			}
			_ => {
				return Err(Error::Syntax(format!(
					"Unexpected token: {:?}",
					self.current_token()
				)))
			}
		};

		// Check for extra tokens after statement
		if self.position < self.tokens.len() {
			return Err(Error::Syntax(format!(
				"Unexpected tokens after statement: {:?}",
				self.current_token()
			)));
		}

		Ok(stmt)
	}

	fn current_token(&self) -> Option<&Token> {
		self.tokens.get(self.position)
	}

	fn advance(&mut self) {
		self.position += 1;
	}

	fn expect(&mut self, expected: Token) -> Result<()> {
		match self.current_token() {
			Some(token) if token == &expected => {
				self.advance();
				Ok(())
			}
			Some(token) => Err(Error::Syntax(format!(
				"Expected {:?}, found {:?}",
				expected, token
			))),
			None => Err(Error::Syntax("Unexpected end of statement".to_string())),
		}
	}

	fn parse_identifier(&mut self) -> Result<String> {
		match self.current_token() {
			Some(Token::Identifier) => {
				// Extract the actual text by re-lexing from the source
				let mut lex = Token::lexer(&self.source);
				let mut idx = 0;
				while let Some(token) = lex.next() {
					if idx == self.position {
						if let Ok(Token::Identifier) = token {
							let text = lex.slice().to_string();
							self.advance();
							return Ok(text);
						}
					}
					idx += 1;
				}
				
				// Fallback
				self.advance();
				Ok(format!("identifier_{}", self.position))
			}
			_ => Err(Error::Syntax(format!(
				"Expected identifier, found {:?}",
				self.current_token()
			))),
		}
	}

	/// Parse WHERE clause - returns the raw text of the condition
	fn parse_where_clause(&mut self) -> Result<String> {
		// Collect all tokens until we hit a keyword that ends WHERE clause
		let mut parts = Vec::new();
		
		// Re-lex to get actual text
		let mut lex = Token::lexer(&self.source);
		let mut token_texts = Vec::new();
		while let Some(token) = lex.next() {
			if token.is_ok() {
				token_texts.push(lex.slice().to_string());
			}
		}
		
		loop {
			match self.current_token() {
				None => break,
				Some(Token::Set) |
				Some(Token::Order) |
				Some(Token::Group) |
				Some(Token::Limit) |
				Some(Token::Offset) |
				Some(Token::Begin) => break, // Stop at BEGIN for trigger WHEN clauses
				Some(_) => {
					if self.position < token_texts.len() {
						parts.push(token_texts[self.position].clone());
					}
					self.advance();
				}
			}
		}
		
		if parts.is_empty() {
			Err(Error::Syntax("Empty WHERE clause".to_string()))
		} else {
			Ok(parts.join(" "))
		}
	}

	/// Parse a value token (number or string literal)
	fn parse_value(&mut self) -> Result<String> {
		// Re-lex to get actual text
		let mut lex = Token::lexer(&self.source);
		let mut token_texts = Vec::new();
		while let Some(token) = lex.next() {
			if token.is_ok() {
				token_texts.push(lex.slice().to_string());
			}
		}
		
		if self.position < token_texts.len() {
			let val = token_texts[self.position].clone();
			self.advance();
			
			// Strip quotes from string literals
			if (val.starts_with('\'') && val.ends_with('\'')) || (val.starts_with('"') && val.ends_with('"')) {
				if val.len() >= 2 {
					return Ok(val[1..val.len()-1].to_string());
				}
			}
			
			Ok(val)
		} else {
			self.advance();
			Ok("NULL".to_string())
		}
	}

	fn parse_select(&mut self) -> Result<Statement> {
		self.expect(Token::Select)?;

		let mut columns = Vec::new();
		
		// Parse columns (including aggregates)
		if matches!(self.current_token(), Some(Token::Star)) {
			columns.push(ColumnSelection::Column("*".to_string()));
			self.advance();
		} else {
			loop {
				// Check for aggregate functions
				let col = match self.current_token() {
					Some(Token::Count) => {
						self.advance();
						self.expect(Token::LeftParen)?;
						if matches!(self.current_token(), Some(Token::Star)) {
							self.advance();
							self.expect(Token::RightParen)?;
							ColumnSelection::CountStar
						} else {
							let col_name = self.parse_identifier()?;
							self.expect(Token::RightParen)?;
							ColumnSelection::Aggregate {
								function: AggregateFunction::Count,
								column: col_name,
							}
						}
					}
					Some(Token::Sum) => {
						self.advance();
						self.expect(Token::LeftParen)?;
						let col_name = self.parse_identifier()?;
						self.expect(Token::RightParen)?;
						ColumnSelection::Aggregate {
							function: AggregateFunction::Sum,
							column: col_name,
						}
					}
					Some(Token::Avg) => {
						self.advance();
						self.expect(Token::LeftParen)?;
						let col_name = self.parse_identifier()?;
						self.expect(Token::RightParen)?;
						ColumnSelection::Aggregate {
							function: AggregateFunction::Avg,
							column: col_name,
						}
					}
					Some(Token::Min) => {
						self.advance();
						self.expect(Token::LeftParen)?;
						let col_name = self.parse_identifier()?;
						self.expect(Token::RightParen)?;
						ColumnSelection::Aggregate {
							function: AggregateFunction::Min,
							column: col_name,
						}
					}
					Some(Token::Max) => {
						self.advance();
						self.expect(Token::LeftParen)?;
						let col_name = self.parse_identifier()?;
						self.expect(Token::RightParen)?;
						ColumnSelection::Aggregate {
							function: AggregateFunction::Max,
							column: col_name,
						}
					}
					_ => ColumnSelection::Column(self.parse_identifier()?),
				};
				
				columns.push(col);
				
				if !matches!(self.current_token(), Some(Token::Comma)) {
					break;
				}
				self.advance();
			}
		}

		self.expect(Token::From)?;
		let from = self.parse_identifier()?;

		// Parse JOIN clauses
		let mut joins = Vec::new();
		while matches!(
			self.current_token(),
			Some(Token::Join) | Some(Token::Inner) | Some(Token::Left) | Some(Token::Right) | Some(Token::Cross)
		) {
			joins.push(self.parse_join_clause()?);
		}

		let where_clause = if matches!(self.current_token(), Some(Token::Where)) {
			self.advance();
			Some(self.parse_where_clause()?)
		} else {
			None
		};

		// Parse GROUP BY
		let group_by = if matches!(self.current_token(), Some(Token::Group)) {
			self.advance();
			self.expect(Token::By)?;
			let mut cols = Vec::new();
			loop {
				cols.push(self.parse_identifier()?);
				if !matches!(self.current_token(), Some(Token::Comma)) {
					break;
				}
				self.advance();
			}
			Some(cols)
		} else {
			None
		};

		// Parse ORDER BY
		let order_by = if matches!(self.current_token(), Some(Token::Order)) {
			self.advance();
			self.expect(Token::By)?;
			let mut cols = Vec::new();
			loop {
				cols.push(self.parse_identifier()?);
				// Skip ASC/DESC keywords if present
				if matches!(self.current_token(), Some(Token::Asc) | Some(Token::Desc)) {
					self.advance();
				}
				if !matches!(self.current_token(), Some(Token::Comma)) {
					break;
				}
				self.advance();
			}
			Some(cols)
		} else {
			None
		};

		Ok(Statement::Select(SelectStatement {
			columns,
			from,
			joins,
			where_clause,
			group_by,
			order_by,
		}))
	}

	fn parse_insert(&mut self) -> Result<Statement> {
		self.expect(Token::Insert)?;
		self.expect(Token::Into)?;
		
		let table = self.parse_identifier()?;
		
		// Optional column list
		let columns = if matches!(self.current_token(), Some(Token::LeftParen)) {
			self.advance();
			let mut cols = Vec::new();
			loop {
				cols.push(self.parse_identifier()?);
				if !matches!(self.current_token(), Some(Token::Comma)) {
					break;
				}
				self.advance();
			}
			self.expect(Token::RightParen)?;
			cols
		} else {
			Vec::new()
		};

		self.expect(Token::Values)?;
		self.expect(Token::LeftParen)?;
		
		let mut values = Vec::new();
		loop {
			// Parse actual value
			values.push(self.parse_value()?);
			
			if !matches!(self.current_token(), Some(Token::Comma)) {
				break;
			}
			self.advance();
		}
		
		self.expect(Token::RightParen)?;

		Ok(Statement::Insert(InsertStatement {
			table,
			columns,
			values,
		}))
	}

	fn parse_update(&mut self) -> Result<Statement> {
		self.expect(Token::Update)?;
		let table = self.parse_identifier()?;
		self.expect(Token::Set)?;

		let mut set_clauses = Vec::new();
		loop {
			let col = self.parse_identifier()?;
			self.expect(Token::Equals)?;
			let val = self.parse_value()?;
			set_clauses.push((col, val));
			
			if !matches!(self.current_token(), Some(Token::Comma)) {
				break;
			}
			self.advance();
		}

		let where_clause = if matches!(self.current_token(), Some(Token::Where)) {
			self.advance();
			Some(self.parse_where_clause()?)
		} else {
			None
		};

		Ok(Statement::Update(UpdateStatement {
			table,
			set_clauses,
			where_clause,
		}))
	}

	fn parse_delete(&mut self) -> Result<Statement> {
		self.expect(Token::Delete)?;
		self.expect(Token::From)?;
		let table = self.parse_identifier()?;

		let where_clause = if matches!(self.current_token(), Some(Token::Where)) {
			self.advance();
			Some(self.parse_where_clause()?)
		} else {
			None
		};

		Ok(Statement::Delete(DeleteStatement {
			table,
			where_clause,
		}))
	}

	fn parse_create(&mut self) -> Result<Statement> {
		self.expect(Token::Create)?;
		
<<<<<<< HEAD
		// Check if it's a TABLE or VIEW
		match self.current_token() {
			Some(Token::Table) => self.parse_create_table(),
			Some(Token::View) => self.parse_create_view(),
			_ => Err(Error::Syntax("Expected TABLE or VIEW after CREATE".to_string())),
=======
		// Check if it's CREATE TABLE or CREATE TRIGGER
		match self.current_token() {
			Some(Token::Table) => self.parse_create_table(),
			Some(Token::Trigger) => self.parse_create_trigger(),
			_ => Err(Error::Syntax("Expected TABLE or TRIGGER after CREATE".to_string())),
>>>>>>> 2ac76a9e
		}
	}

	fn parse_create_table(&mut self) -> Result<Statement> {
<<<<<<< HEAD
=======
		// Check if it's CREATE GRAPH or CREATE TABLE
		if matches!(self.current_token(), Some(Token::Graph)) {
			return self.parse_create_graph();
		}
		
>>>>>>> 2ac76a9e
		self.expect(Token::Table)?;
		
		let name = self.parse_identifier()?;
		self.expect(Token::LeftParen)?;

		let mut columns = Vec::new();
		loop {
			let col_name = self.parse_identifier()?;
			
			// Parse data type
			let data_type = match self.current_token() {
				Some(Token::Integer) => {
					self.advance();
					ColumnType::Int32
				}
				Some(Token::Text) => {
					self.advance();
					ColumnType::Text
				}
				Some(Token::Real) => {
					self.advance();
					ColumnType::Float32
				}
				Some(Token::Blob) => {
					self.advance();
					ColumnType::Blob
				}
				Some(Token::Boolean) => {
					self.advance();
					ColumnType::Boolean
				}
				_ => return Err(Error::Syntax("Expected data type".to_string())),
			};

			// Parse constraints
			let mut constraints = Vec::new();
			while matches!(
				self.current_token(),
				Some(Token::Primary) | Some(Token::Not) | Some(Token::Unique) | Some(Token::Default)
			) {
				if matches!(self.current_token(), Some(Token::Primary)) {
					self.advance();
					if matches!(self.current_token(), Some(Token::Key)) {
						self.advance();
						constraints.push("PRIMARY KEY".to_string());
					}
				} else if matches!(self.current_token(), Some(Token::Not)) {
					self.advance();
					if matches!(self.current_token(), Some(Token::Null)) {
						self.advance();
						constraints.push("NOT NULL".to_string());
					}
				} else if matches!(self.current_token(), Some(Token::Unique)) {
					self.advance();
					constraints.push("UNIQUE".to_string());
				} else if matches!(self.current_token(), Some(Token::Default)) {
					self.advance();
					// Skip the default value
					self.advance();
					constraints.push("DEFAULT".to_string());
				}
			}

			columns.push(ColumnDefinition {
				name: col_name,
				data_type,
				constraints,
			});

			if !matches!(self.current_token(), Some(Token::Comma)) {
				break;
			}
			self.advance();
		}

		self.expect(Token::RightParen)?;

		Ok(Statement::CreateTable(CreateTableStatement {
			name,
			columns,
		}))
	}

<<<<<<< HEAD
	fn parse_create_view(&mut self) -> Result<Statement> {
		self.expect(Token::View)?;
		
		let name = self.parse_identifier()?;
		self.expect(Token::As)?;
		
		// Extract the query from the source SQL
		// Find "AS" in the source and extract everything after it (excluding semicolon)
		let query = if let Some(as_pos) = self.source.to_uppercase().rfind(" AS ") {
			let after_as = &self.source[as_pos + 4..];
			// Trim semicolon if present
			after_as.trim_end_matches(';').trim().to_string()
		} else {
			return Err(Error::Syntax("Could not extract view query".to_string()));
		};
		
		// Advance past the query tokens
		while self.position < self.tokens.len() {
			if matches!(self.current_token(), Some(Token::Semicolon)) {
				break;
			}
			self.advance();
		}
		
		Ok(Statement::CreateView(CreateViewStatement {
			name,
			query,
=======
	fn parse_create_trigger(&mut self) -> Result<Statement> {
		self.expect(Token::Trigger)?;
		
		let name = self.parse_identifier()?;
		
		// Parse timing: BEFORE, AFTER, or INSTEAD OF
		let timing = match self.current_token() {
			Some(Token::Before) => {
				self.advance();
				TriggerTiming::Before
			}
			Some(Token::After) => {
				self.advance();
				TriggerTiming::After
			}
			Some(Token::Instead) => {
				self.advance();
				self.expect(Token::Of)?;
				TriggerTiming::InsteadOf
			}
			_ => return Err(Error::Syntax("Expected BEFORE, AFTER, or INSTEAD OF".to_string())),
		};
		
		// Parse event: INSERT, UPDATE [OF columns], DELETE
		let event = match self.current_token() {
			Some(Token::Insert) => {
				self.advance();
				TriggerEvent::Insert
			}
			Some(Token::Update) => {
				self.advance();
				// Check for OF columns
				if matches!(self.current_token(), Some(Token::Of)) {
					self.advance();
					let mut columns = vec![self.parse_identifier()?];
					while matches!(self.current_token(), Some(Token::Comma)) {
						self.advance();
						columns.push(self.parse_identifier()?);
					}
					TriggerEvent::Update(Some(columns))
				} else {
					TriggerEvent::Update(None)
				}
			}
			Some(Token::Delete) => {
				self.advance();
				TriggerEvent::Delete
			}
			_ => return Err(Error::Syntax("Expected INSERT, UPDATE, or DELETE".to_string())),
		};
		
		// Parse ON table_name
		self.expect(Token::On)?;
		let table = self.parse_identifier()?;
		
		// Parse optional FOR EACH ROW
		let for_each_row = if matches!(self.current_token(), Some(Token::For)) {
			self.advance();
			self.expect(Token::Each)?;
			self.expect(Token::Row)?;
			true
		} else {
			false
		};
		
		// Parse optional WHEN condition
		let when_condition = if matches!(self.current_token(), Some(Token::When)) {
			self.advance();
			Some(self.parse_where_clause()?)
		} else {
			None
		};
		
		// Parse BEGIN ... END block
		self.expect(Token::Begin)?;
		
		let mut actions = Vec::new();
		loop {
			// Parse trigger action statements
			match self.current_token() {
				Some(Token::Insert) => {
					let stmt = self.parse_insert()?;
					if let Statement::Insert(insert_stmt) = stmt {
						actions.push(TriggerAction::Insert(insert_stmt));
					}
				}
				Some(Token::Update) => {
					let stmt = self.parse_update()?;
					if let Statement::Update(update_stmt) = stmt {
						actions.push(TriggerAction::Update(update_stmt));
					}
				}
				Some(Token::Delete) => {
					let stmt = self.parse_delete()?;
					if let Statement::Delete(delete_stmt) = stmt {
						actions.push(TriggerAction::Delete(delete_stmt));
					}
				}
				Some(Token::Select) => {
					let stmt = self.parse_select()?;
					if let Statement::Select(select_stmt) = stmt {
						actions.push(TriggerAction::Select(select_stmt));
					}
				}
				Some(Token::End) => {
					self.advance();
					break;
				}
				_ => return Err(Error::Syntax("Expected trigger action or END".to_string())),
			}
			
			// Check for optional semicolon between statements
			if matches!(self.current_token(), Some(Token::Semicolon)) {
				self.advance();
			}
		}
		
		Ok(Statement::CreateTrigger(CreateTriggerStatement {
			name,
			timing,
			event,
			table,
			for_each_row,
			when_condition,
			actions,
>>>>>>> 2ac76a9e
		}))
	}

	fn parse_drop(&mut self) -> Result<Statement> {
		self.expect(Token::Drop)?;
		
<<<<<<< HEAD
		match self.current_token() {
			Some(Token::View) => {
				self.advance();
				let name = self.parse_identifier()?;
				Ok(Statement::DropView(DropViewStatement { name }))
			}
			_ => Err(Error::Syntax("Expected VIEW after DROP".to_string())),
=======
		// For now, only support DROP TRIGGER
		match self.current_token() {
			Some(Token::Trigger) => {
				self.advance();
				let name = self.parse_identifier()?;
				Ok(Statement::DropTrigger(DropTriggerStatement { name }))
			}
			_ => Err(Error::Syntax("Expected TRIGGER after DROP".to_string())),
>>>>>>> 2ac76a9e
		}
	}

	fn parse_rollback(&mut self) -> Result<Statement> {
		// Check if this is "ROLLBACK TO SAVEPOINT name" or "ROLLBACK TO name"
		if matches!(self.current_token(), Some(Token::To)) {
			self.advance(); // consume TO
			
			// Optional SAVEPOINT keyword
			if matches!(self.current_token(), Some(Token::Savepoint)) {
				self.advance();
			}
			
			// Get savepoint name
			let name = self.parse_identifier()?;
			Ok(Statement::RollbackToSavepoint(name))
		} else if matches!(self.current_token(), Some(Token::Transaction)) {
			// ROLLBACK TRANSACTION
			self.advance();
			Ok(Statement::Rollback)
		} else {
			// Just ROLLBACK
			Ok(Statement::Rollback)
		}
	}

	fn parse_savepoint(&mut self) -> Result<Statement> {
		// SAVEPOINT name
		let name = self.parse_identifier()?;
		Ok(Statement::Savepoint(name))
	}

	fn parse_release(&mut self) -> Result<Statement> {
		// RELEASE [SAVEPOINT] name
		
		// Optional SAVEPOINT keyword
		if matches!(self.current_token(), Some(Token::Savepoint)) {
			self.advance();
		}
		
		// Get savepoint name
		let name = self.parse_identifier()?;
		Ok(Statement::Release(name))
	}

	fn parse_join_clause(&mut self) -> Result<JoinClause> {
		// Determine join type
		let join_type = match self.current_token() {
			Some(Token::Cross) => {
				self.advance();
				self.expect(Token::Join)?;
				JoinType::Cross
			}
			Some(Token::Inner) => {
				self.advance();
				self.expect(Token::Join)?;
				JoinType::Inner
			}
			Some(Token::Left) => {
				self.advance();
				// Optional OUTER keyword
				if matches!(self.current_token(), Some(Token::Outer)) {
					self.advance();
				}
				self.expect(Token::Join)?;
				JoinType::Left
			}
			Some(Token::Right) => {
				self.advance();
				// Optional OUTER keyword
				if matches!(self.current_token(), Some(Token::Outer)) {
					self.advance();
				}
				self.expect(Token::Join)?;
				JoinType::Right
			}
			Some(Token::Join) => {
				// Just JOIN defaults to INNER JOIN
				self.advance();
				JoinType::Inner
			}
			_ => {
				return Err(Error::Syntax("Expected JOIN keyword".to_string()));
			}
		};

		// Get table name
		let table = self.parse_identifier()?;

		// Parse ON condition (except for CROSS JOIN)
		let on_condition = if join_type != JoinType::Cross {
			self.expect(Token::On)?;
			Some(self.parse_where_clause()?)
		} else {
			None
		};

		Ok(JoinClause {
			join_type,
			table,
			on_condition,
		})
	}
	
	/// Parse CREATE GRAPH statement
	fn parse_create_graph(&mut self) -> Result<Statement> {
		self.expect(Token::Graph)?;
		let name = self.parse_identifier()?;
		
		Ok(Statement::CreateGraph(CreateGraphStatement { name }))
	}
	
	/// Parse DROP statement (currently only DROP GRAPH)
	fn parse_drop(&mut self) -> Result<Statement> {
		self.expect(Token::Drop)?;
		self.expect(Token::Graph)?;
		let name = self.parse_identifier()?;
		
		Ok(Statement::DropGraph(DropGraphStatement { name }))
	}
	
	/// Parse ADD statement (ADD NODE or ADD EDGE)
	fn parse_add(&mut self) -> Result<Statement> {
		self.expect(Token::Add)?;
		
		if matches!(self.current_token(), Some(Token::Node)) {
			self.parse_add_node()
		} else if matches!(self.current_token(), Some(Token::Edge)) {
			self.parse_add_edge()
		} else {
			Err(Error::Syntax("Expected NODE or EDGE after ADD".to_string()))
		}
	}
	
	/// Parse ADD NODE statement
	/// Syntax: ADD NODE TO graph LABEL 'label' [PROPERTIES (key = 'value', ...)]
	fn parse_add_node(&mut self) -> Result<Statement> {
		self.expect(Token::Node)?;
		self.expect(Token::To)?;
		let graph = self.parse_identifier()?;
		
		self.expect(Token::Label)?;
		let label = self.parse_value()?;
		
		let mut properties = Vec::new();
		
		// Parse optional PROPERTIES clause
		if matches!(self.current_token(), Some(Token::Properties)) {
			self.advance();
			self.expect(Token::LeftParen)?;
			
			loop {
				let key = self.parse_identifier()?;
				self.expect(Token::Equals)?;
				let value = self.parse_value()?;
				properties.push((key, value));
				
				if matches!(self.current_token(), Some(Token::Comma)) {
					self.advance();
				} else {
					break;
				}
			}
			
			self.expect(Token::RightParen)?;
		}
		
		Ok(Statement::AddNode(AddNodeStatement {
			graph,
			label,
			properties,
		}))
	}
	
	/// Parse ADD EDGE statement
	/// Syntax: ADD EDGE TO graph FROM node_id TO node_id LABEL 'label' [WEIGHT weight] [PROPERTIES (...)]
	fn parse_add_edge(&mut self) -> Result<Statement> {
		self.expect(Token::Edge)?;
		self.expect(Token::To)?;
		let graph = self.parse_identifier()?;
		
		self.expect(Token::From)?;
		let from_node = self.parse_value()?;
		
		self.expect(Token::To)?;
		let to_node = self.parse_value()?;
		
		self.expect(Token::Label)?;
		let label = self.parse_value()?;
		
		// Parse optional WEIGHT clause
		let mut weight = None;
		if matches!(self.current_token(), Some(Token::Weight)) {
			self.advance();
			let weight_str = self.parse_value()?;
			// Remove quotes if present
			let weight_str_clean = weight_str.trim_matches('\'').trim_matches('"');
			weight = Some(weight_str_clean.parse::<f64>().map_err(|_| {
				Error::Syntax(format!("Invalid weight value: {}", weight_str))
			})?);
		}
		
		// Parse optional PROPERTIES clause
		let mut properties = Vec::new();
		if matches!(self.current_token(), Some(Token::Properties)) {
			self.advance();
			self.expect(Token::LeftParen)?;
			
			loop {
				let key = self.parse_identifier()?;
				self.expect(Token::Equals)?;
				let value = self.parse_value()?;
				properties.push((key, value));
				
				if matches!(self.current_token(), Some(Token::Comma)) {
					self.advance();
				} else {
					break;
				}
			}
			
			self.expect(Token::RightParen)?;
		}
		
		Ok(Statement::AddEdge(AddEdgeStatement {
			graph,
			from_node,
			to_node,
			label,
			weight,
			properties,
		}))
	}
	
	/// Parse MATCH PATH statement
	/// Syntax: MATCH PATH IN graph FROM node_id TO node_id [USING algorithm]
	fn parse_match(&mut self) -> Result<Statement> {
		self.expect(Token::Match)?;
		self.expect(Token::Path)?;
		self.expect(Token::In)?;
		let graph = self.parse_identifier()?;
		
		self.expect(Token::From)?;
		let start_node = self.parse_value()?;
		
		self.expect(Token::To)?;
		let end_node = self.parse_value()?;
		
		// Parse optional USING clause for algorithm
		let algorithm = if matches!(self.current_token(), Some(Token::Using)) {
			self.advance();
			match self.current_token() {
				Some(Token::Identifier) => {
					let algo_name = self.parse_identifier()?;
					match algo_name.to_uppercase().as_str() {
						"SHORTEST" => PathAlgorithm::Shortest,
						"BFS" => PathAlgorithm::Bfs,
						"DFS" => PathAlgorithm::Dfs,
						"ALL" => {
							// Parse optional max depth
							let max_depth = if matches!(self.current_token(), Some(Token::LeftParen)) {
								self.advance();
								let depth_str = self.parse_value()?;
								self.expect(Token::RightParen)?;
								depth_str.parse::<usize>().unwrap_or(10)
							} else {
								10
							};
							PathAlgorithm::All { max_depth }
						}
						_ => {
							return Err(Error::Syntax(format!(
								"Unknown path algorithm: {}",
								algo_name
							)))
						}
					}
				}
				_ => return Err(Error::Syntax("Expected algorithm name".to_string())),
			}
		} else {
			PathAlgorithm::Shortest
		};
		
		Ok(Statement::MatchPath(MatchPathStatement {
			graph,
			start_node,
			end_node,
			algorithm,
		}))
	}
}

impl Default for Parser {
	fn default() -> Self {
		Self::new()
	}
}

#[cfg(test)]
mod tests {
	use super::*;

	#[test]
	fn test_parser_creation() {
		let parser = Parser::new();
		assert!(format!("{:?}", parser).contains("Parser"));
	}

	#[test]
	fn test_parse_select() {
		let mut parser = Parser::new();
		let result = parser.parse("SELECT * FROM users");
		assert!(result.is_ok());
		match result.unwrap() {
			Statement::Select(stmt) => {
				assert_eq!(stmt.columns.len(), 1);
				assert!(matches!(stmt.columns[0], ColumnSelection::Column(ref s) if s == "*"));
			}
			_ => panic!("Expected Select statement"),
		}
	}

	#[test]
	fn test_parse_insert() {
		let mut parser = Parser::new();
		let result = parser.parse("INSERT INTO users VALUES (1, 'John')");
		assert!(result.is_ok());
		match result.unwrap() {
			Statement::Insert(stmt) => {
				assert!(!stmt.table.is_empty());
			}
			_ => panic!("Expected Insert statement"),
		}
	}

	#[test]
	fn test_parse_create_table() {
		let mut parser = Parser::new();
		let result = parser.parse("CREATE TABLE users (id INTEGER PRIMARY KEY, name TEXT)");
		assert!(result.is_ok());
		match result.unwrap() {
			Statement::CreateTable(stmt) => {
				assert_eq!(stmt.columns.len(), 2);
				assert_eq!(stmt.columns[0].data_type, ColumnType::Int32);
				assert!(stmt.columns[0].constraints.contains(&"PRIMARY KEY".to_string()));
			}
			_ => panic!("Expected CreateTable statement"),
		}
	}

	#[test]
	fn test_parse_update() {
		let mut parser = Parser::new();
		let result = parser.parse("UPDATE users SET name = 'Jane' WHERE id = 1");
		assert!(result.is_ok());
		match result.unwrap() {
			Statement::Update(stmt) => {
				assert_eq!(stmt.set_clauses.len(), 1);
			}
			_ => panic!("Expected Update statement"),
		}
	}

	#[test]
	fn test_parse_delete() {
		let mut parser = Parser::new();
		let result = parser.parse("DELETE FROM users WHERE id = 1");
		assert!(result.is_ok());
		match result.unwrap() {
			Statement::Delete(stmt) => {
				assert!(!stmt.table.is_empty());
				assert!(stmt.where_clause.is_some());
			}
			_ => panic!("Expected Delete statement"),
		}
	}

	#[test]
	fn test_parse_transactions() {
		let mut parser = Parser::new();
		
		let result = parser.parse("BEGIN");
		assert!(result.is_ok());
		assert!(matches!(result.unwrap(), Statement::BeginTransaction));

		let result = parser.parse("COMMIT");
		assert!(result.is_ok());
		assert!(matches!(result.unwrap(), Statement::Commit));

		let result = parser.parse("ROLLBACK");
		assert!(result.is_ok());
		assert!(matches!(result.unwrap(), Statement::Rollback));
	}

	#[test]
	fn test_parse_savepoint() {
		let mut parser = Parser::new();
		
		// Test SAVEPOINT name
		let result = parser.parse("SAVEPOINT sp1");
		assert!(result.is_ok());
		match result.unwrap() {
			Statement::Savepoint(name) => {
				assert_eq!(name, "sp1");
			}
			_ => panic!("Expected Savepoint statement"),
		}
	}

	#[test]
	fn test_parse_release() {
		let mut parser = Parser::new();
		
		// Test RELEASE name
		let result = parser.parse("RELEASE sp1");
		assert!(result.is_ok());
		match result.unwrap() {
			Statement::Release(name) => {
				assert_eq!(name, "sp1");
			}
			_ => panic!("Expected Release statement"),
		}

		// Test RELEASE SAVEPOINT name
		let result = parser.parse("RELEASE SAVEPOINT sp2");
		assert!(result.is_ok());
		match result.unwrap() {
			Statement::Release(name) => {
				assert_eq!(name, "sp2");
			}
			_ => panic!("Expected Release statement"),
		}
	}

	#[test]
	fn test_parse_rollback_to_savepoint() {
		let mut parser = Parser::new();
		
		// Test ROLLBACK TO name
		let result = parser.parse("ROLLBACK TO sp1");
		assert!(result.is_ok());
		match result.unwrap() {
			Statement::RollbackToSavepoint(name) => {
				assert_eq!(name, "sp1");
			}
			_ => panic!("Expected RollbackToSavepoint statement"),
		}

		// Test ROLLBACK TO SAVEPOINT name
		let result = parser.parse("ROLLBACK TO SAVEPOINT sp2");
		assert!(result.is_ok());
		match result.unwrap() {
			Statement::RollbackToSavepoint(name) => {
				assert_eq!(name, "sp2");
			}
			_ => panic!("Expected RollbackToSavepoint statement"),
		}

		// Test ROLLBACK TRANSACTION (should still parse as Rollback)
		let result = parser.parse("ROLLBACK TRANSACTION");
		assert!(result.is_ok());
		assert!(matches!(result.unwrap(), Statement::Rollback));
	}

	#[test]
	fn test_parse_invalid_statement() {
		let mut parser = Parser::new();
		let result = parser.parse("INVALID STATEMENT");
		assert!(result.is_err());
	}

	#[test]
	fn test_parse_inner_join() {
		let mut parser = Parser::new();
		let result = parser.parse("SELECT * FROM users INNER JOIN orders ON users.id = orders.user_id");
		assert!(result.is_ok());
		match result.unwrap() {
			Statement::Select(stmt) => {
				assert_eq!(stmt.from, "users");
				assert_eq!(stmt.joins.len(), 1);
				assert_eq!(stmt.joins[0].join_type, JoinType::Inner);
				assert_eq!(stmt.joins[0].table, "orders");
				assert!(stmt.joins[0].on_condition.is_some());
			}
			_ => panic!("Expected Select statement"),
		}
	}

	#[test]
	fn test_parse_left_join() {
		let mut parser = Parser::new();
		let result = parser.parse("SELECT * FROM users LEFT JOIN orders ON users.id = orders.user_id");
		assert!(result.is_ok());
		match result.unwrap() {
			Statement::Select(stmt) => {
				assert_eq!(stmt.joins.len(), 1);
				assert_eq!(stmt.joins[0].join_type, JoinType::Left);
			}
			_ => panic!("Expected Select statement"),
		}
	}

	#[test]
	fn test_parse_right_join() {
		let mut parser = Parser::new();
		let result = parser.parse("SELECT * FROM users RIGHT JOIN orders ON users.id = orders.user_id");
		assert!(result.is_ok());
		match result.unwrap() {
			Statement::Select(stmt) => {
				assert_eq!(stmt.joins.len(), 1);
				assert_eq!(stmt.joins[0].join_type, JoinType::Right);
			}
			_ => panic!("Expected Select statement"),
		}
	}

	#[test]
	fn test_parse_cross_join() {
		let mut parser = Parser::new();
		let result = parser.parse("SELECT * FROM users CROSS JOIN orders");
		assert!(result.is_ok());
		match result.unwrap() {
			Statement::Select(stmt) => {
				assert_eq!(stmt.joins.len(), 1);
				assert_eq!(stmt.joins[0].join_type, JoinType::Cross);
				assert!(stmt.joins[0].on_condition.is_none());
			}
			_ => panic!("Expected Select statement"),
		}
	}

	#[test]
	fn test_parse_left_outer_join() {
		let mut parser = Parser::new();
		let result = parser.parse("SELECT * FROM users LEFT OUTER JOIN orders ON users.id = orders.user_id");
		assert!(result.is_ok());
		match result.unwrap() {
			Statement::Select(stmt) => {
				assert_eq!(stmt.joins.len(), 1);
				assert_eq!(stmt.joins[0].join_type, JoinType::Left);
			}
			_ => panic!("Expected Select statement"),
		}
	}

	#[test]
	fn test_parse_create_trigger_before_insert() {
		let mut parser = Parser::new();
		let sql = "CREATE TRIGGER audit_insert BEFORE INSERT ON users BEGIN INSERT INTO audit VALUES ('insert'); END";
		let result = parser.parse(sql);
		assert!(result.is_ok());
		match result.unwrap() {
			Statement::CreateTrigger(stmt) => {
				assert_eq!(stmt.name, "audit_insert");
				assert_eq!(stmt.timing, TriggerTiming::Before);
				assert_eq!(stmt.event, TriggerEvent::Insert);
				assert_eq!(stmt.table, "users");
				assert!(!stmt.for_each_row);
				assert!(stmt.when_condition.is_none());
				assert_eq!(stmt.actions.len(), 1);
			}
			_ => panic!("Expected CreateTrigger statement"),
		}
	}

	#[test]
	fn test_parse_create_trigger_after_update() {
		let mut parser = Parser::new();
		let sql = "CREATE TRIGGER log_update AFTER UPDATE ON products FOR EACH ROW BEGIN INSERT INTO log VALUES ('update'); END";
		let result = parser.parse(sql);
		assert!(result.is_ok());
		match result.unwrap() {
			Statement::CreateTrigger(stmt) => {
				assert_eq!(stmt.name, "log_update");
				assert_eq!(stmt.timing, TriggerTiming::After);
				assert_eq!(stmt.event, TriggerEvent::Update(None));
				assert_eq!(stmt.table, "products");
				assert!(stmt.for_each_row);
				assert!(stmt.when_condition.is_none());
			}
			_ => panic!("Expected CreateTrigger statement"),
		}
	}

	#[test]
	fn test_parse_create_trigger_update_of_columns() {
		let mut parser = Parser::new();
		let sql = "CREATE TRIGGER price_update AFTER UPDATE OF price, quantity ON products BEGIN INSERT INTO changes VALUES ('price changed'); END";
		let result = parser.parse(sql);
		assert!(result.is_ok());
		match result.unwrap() {
			Statement::CreateTrigger(stmt) => {
				assert_eq!(stmt.name, "price_update");
				assert_eq!(stmt.timing, TriggerTiming::After);
				match stmt.event {
					TriggerEvent::Update(Some(cols)) => {
						assert_eq!(cols.len(), 2);
						assert!(cols.contains(&"price".to_string()));
						assert!(cols.contains(&"quantity".to_string()));
					}
					_ => panic!("Expected UPDATE OF event"),
				}
			}
			_ => panic!("Expected CreateTrigger statement"),
		}
	}

	#[test]
	fn test_parse_create_trigger_with_when() {
		let mut parser = Parser::new();
		let sql = "CREATE TRIGGER high_price_alert AFTER INSERT ON products FOR EACH ROW WHEN price > 1000 BEGIN INSERT INTO alerts VALUES ('high price'); END";
		let result = parser.parse(sql);
		if result.is_err() {
			eprintln!("Parse error: {:?}", result.as_ref().unwrap_err());
		}
		assert!(result.is_ok());
		match result.unwrap() {
			Statement::CreateTrigger(stmt) => {
				assert_eq!(stmt.name, "high_price_alert");
				assert!(stmt.when_condition.is_some());
				assert_eq!(stmt.when_condition.unwrap(), "price > 1000");
			}
			_ => panic!("Expected CreateTrigger statement"),
		}
	}

	#[test]
	fn test_parse_create_trigger_instead_of() {
		let mut parser = Parser::new();
		let sql = "CREATE TRIGGER view_insert INSTEAD OF INSERT ON view_name BEGIN INSERT INTO base_table VALUES ('data'); END";
		let result = parser.parse(sql);
		assert!(result.is_ok());
		match result.unwrap() {
			Statement::CreateTrigger(stmt) => {
				assert_eq!(stmt.name, "view_insert");
				assert_eq!(stmt.timing, TriggerTiming::InsteadOf);
				assert_eq!(stmt.event, TriggerEvent::Insert);
			}
			_ => panic!("Expected CreateTrigger statement"),
		}
	}

	#[test]
	fn test_parse_create_trigger_before_delete() {
		let mut parser = Parser::new();
		let sql = "CREATE TRIGGER prevent_delete BEFORE DELETE ON important_data BEGIN INSERT INTO delete_log VALUES ('attempt'); END";
		let result = parser.parse(sql);
		assert!(result.is_ok());
		match result.unwrap() {
			Statement::CreateTrigger(stmt) => {
				assert_eq!(stmt.name, "prevent_delete");
				assert_eq!(stmt.timing, TriggerTiming::Before);
				assert_eq!(stmt.event, TriggerEvent::Delete);
				assert_eq!(stmt.table, "important_data");
			}
			_ => panic!("Expected CreateTrigger statement"),
		}
	}

	#[test]
	fn test_parse_drop_trigger() {
		let mut parser = Parser::new();
		let sql = "DROP TRIGGER audit_insert";
		let result = parser.parse(sql);
		assert!(result.is_ok());
		match result.unwrap() {
			Statement::DropTrigger(stmt) => {
				assert_eq!(stmt.name, "audit_insert");
			}
			_ => panic!("Expected DropTrigger statement"),
	
	#[test]
	fn test_parse_create_graph() {
		let mut parser = Parser::new();
		let result = parser.parse("CREATE GRAPH social");
		assert!(result.is_ok());
		match result.unwrap() {
			Statement::CreateGraph(stmt) => {
				assert_eq!(stmt.name, "social");
			}
			_ => panic!("Expected CreateGraph statement"),
		}
	}
	
	#[test]
	fn test_parse_drop_graph() {
		let mut parser = Parser::new();
		let result = parser.parse("DROP GRAPH social");
		assert!(result.is_ok());
		match result.unwrap() {
			Statement::DropGraph(stmt) => {
				assert_eq!(stmt.name, "social");
			}
			_ => panic!("Expected DropGraph statement"),
		}
	}
	
	#[test]
	fn test_parse_add_node() {
		let mut parser = Parser::new();
		let result = parser.parse("ADD NODE TO social LABEL 'Person'");
		assert!(result.is_ok());
		match result.unwrap() {
			Statement::AddNode(stmt) => {
				assert_eq!(stmt.graph, "social");
				assert_eq!(stmt.label, "'Person'");
				assert_eq!(stmt.properties.len(), 0);
			}
			_ => panic!("Expected AddNode statement"),
		}
	}
	
	#[test]
	fn test_parse_add_node_with_properties() {
		let mut parser = Parser::new();
		let result = parser.parse("ADD NODE TO social LABEL 'Person' PROPERTIES (name = 'Alice', age = '30')");
		assert!(result.is_ok());
		match result.unwrap() {
			Statement::AddNode(stmt) => {
				assert_eq!(stmt.graph, "social");
				assert_eq!(stmt.label, "'Person'");
				assert_eq!(stmt.properties.len(), 2);
			}
			_ => panic!("Expected AddNode statement"),
		}
	}
	
	#[test]
	fn test_parse_add_edge() {
		let mut parser = Parser::new();
		let result = parser.parse("ADD EDGE TO social FROM '1' TO '2' LABEL 'KNOWS'");
		assert!(result.is_ok());
		match result.unwrap() {
			Statement::AddEdge(stmt) => {
				assert_eq!(stmt.graph, "social");
				assert_eq!(stmt.from_node, "'1'");
				assert_eq!(stmt.to_node, "'2'");
				assert_eq!(stmt.label, "'KNOWS'");
				assert!(stmt.weight.is_none());
			}
			_ => panic!("Expected AddEdge statement"),
		}
	}
	
	#[test]
	fn test_parse_add_weighted_edge() {
		let mut parser = Parser::new();
		let result = parser.parse("ADD EDGE TO social FROM '1' TO '2' LABEL 'DISTANCE' WEIGHT '5.5'");
		assert!(result.is_ok());
		match result.unwrap() {
			Statement::AddEdge(stmt) => {
				assert_eq!(stmt.graph, "social");
				assert!(stmt.weight.is_some());
				assert!((stmt.weight.unwrap() - 5.5).abs() < 0.01);
			}
			_ => panic!("Expected AddEdge statement"),
		}
	}
	
	#[test]
	fn test_parse_match_path_shortest() {
		let mut parser = Parser::new();
		let result = parser.parse("MATCH PATH IN social FROM '1' TO '5' USING SHORTEST");
		assert!(result.is_ok());
		match result.unwrap() {
			Statement::MatchPath(stmt) => {
				assert_eq!(stmt.graph, "social");
				assert_eq!(stmt.start_node, "'1'");
				assert_eq!(stmt.end_node, "'5'");
				assert!(matches!(stmt.algorithm, PathAlgorithm::Shortest));
			}
			_ => panic!("Expected MatchPath statement"),
		}
	}
	
	#[test]
	fn test_parse_match_path_bfs() {
		let mut parser = Parser::new();
		let result = parser.parse("MATCH PATH IN social FROM '1' TO '5' USING BFS");
		assert!(result.is_ok());
		match result.unwrap() {
			Statement::MatchPath(stmt) => {
				assert!(matches!(stmt.algorithm, PathAlgorithm::Bfs));
			}
			_ => panic!("Expected MatchPath statement"),
		}
	}
	
	#[test]
	fn test_parse_match_path_default() {
		let mut parser = Parser::new();
		let result = parser.parse("MATCH PATH IN social FROM '1' TO '5'");
		assert!(result.is_ok());
		match result.unwrap() {
			Statement::MatchPath(stmt) => {
				// Default algorithm should be Shortest
				assert!(matches!(stmt.algorithm, PathAlgorithm::Shortest));
			}
			_ => panic!("Expected MatchPath statement"),
		}
	}
}<|MERGE_RESOLUTION|>--- conflicted
+++ resolved
@@ -17,10 +17,8 @@
 	Update(UpdateStatement),
 	Delete(DeleteStatement),
 	CreateTable(CreateTableStatement),
-<<<<<<< HEAD
 	CreateView(CreateViewStatement),
 	DropView(DropViewStatement),
-=======
 	CreateTrigger(CreateTriggerStatement),
 	DropTrigger(DropTriggerStatement),
 	CreateGraph(CreateGraphStatement),
@@ -28,7 +26,6 @@
 	AddNode(AddNodeStatement),
 	AddEdge(AddEdgeStatement),
 	MatchPath(MatchPathStatement),
->>>>>>> 2ac76a9e
 	BeginTransaction,
 	Commit,
 	Rollback,
@@ -252,11 +249,8 @@
 			Some(Token::Delete) => self.parse_delete()?,
 			Some(Token::Create) => self.parse_create()?,
 			Some(Token::Drop) => self.parse_drop()?,
-<<<<<<< HEAD
-=======
 			Some(Token::Add) => self.parse_add()?,
 			Some(Token::Match) => self.parse_match()?,
->>>>>>> 2ac76a9e
 			Some(Token::Begin) => {
 				self.advance();
 				Statement::BeginTransaction
@@ -661,31 +655,25 @@
 	fn parse_create(&mut self) -> Result<Statement> {
 		self.expect(Token::Create)?;
 		
-<<<<<<< HEAD
 		// Check if it's a TABLE or VIEW
 		match self.current_token() {
 			Some(Token::Table) => self.parse_create_table(),
 			Some(Token::View) => self.parse_create_view(),
 			_ => Err(Error::Syntax("Expected TABLE or VIEW after CREATE".to_string())),
-=======
 		// Check if it's CREATE TABLE or CREATE TRIGGER
 		match self.current_token() {
 			Some(Token::Table) => self.parse_create_table(),
 			Some(Token::Trigger) => self.parse_create_trigger(),
 			_ => Err(Error::Syntax("Expected TABLE or TRIGGER after CREATE".to_string())),
->>>>>>> 2ac76a9e
 		}
 	}
 
 	fn parse_create_table(&mut self) -> Result<Statement> {
-<<<<<<< HEAD
-=======
 		// Check if it's CREATE GRAPH or CREATE TABLE
 		if matches!(self.current_token(), Some(Token::Graph)) {
 			return self.parse_create_graph();
 		}
 		
->>>>>>> 2ac76a9e
 		self.expect(Token::Table)?;
 		
 		let name = self.parse_identifier()?;
@@ -769,7 +757,6 @@
 		}))
 	}
 
-<<<<<<< HEAD
 	fn parse_create_view(&mut self) -> Result<Statement> {
 		self.expect(Token::View)?;
 		
@@ -797,7 +784,6 @@
 		Ok(Statement::CreateView(CreateViewStatement {
 			name,
 			query,
-=======
 	fn parse_create_trigger(&mut self) -> Result<Statement> {
 		self.expect(Token::Trigger)?;
 		
@@ -923,14 +909,12 @@
 			for_each_row,
 			when_condition,
 			actions,
->>>>>>> 2ac76a9e
 		}))
 	}
 
 	fn parse_drop(&mut self) -> Result<Statement> {
 		self.expect(Token::Drop)?;
 		
-<<<<<<< HEAD
 		match self.current_token() {
 			Some(Token::View) => {
 				self.advance();
@@ -938,7 +922,6 @@
 				Ok(Statement::DropView(DropViewStatement { name }))
 			}
 			_ => Err(Error::Syntax("Expected VIEW after DROP".to_string())),
-=======
 		// For now, only support DROP TRIGGER
 		match self.current_token() {
 			Some(Token::Trigger) => {
@@ -947,7 +930,6 @@
 				Ok(Statement::DropTrigger(DropTriggerStatement { name }))
 			}
 			_ => Err(Error::Syntax("Expected TRIGGER after DROP".to_string())),
->>>>>>> 2ac76a9e
 		}
 	}
 
