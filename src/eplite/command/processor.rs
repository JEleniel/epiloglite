--- conflicted
+++ resolved
@@ -263,7 +263,6 @@
 				self.storage.create_table(stmt)?;
 				Ok(ExecutionResult::Success)
 			}
-<<<<<<< HEAD
 			Statement::CreateView(stmt) => {
 				self.storage.create_view(stmt.name, stmt.query)?;
 				Ok(ExecutionResult::Success)
@@ -271,7 +270,6 @@
 			Statement::DropView(stmt) => {
 				self.storage.drop_view(&stmt.name)?;
 				Ok(ExecutionResult::Success)
-=======
 			Statement::CreateTrigger(stmt) => {
 				self.storage.create_trigger(stmt)?;
 				Ok(ExecutionResult::Success)
@@ -294,7 +292,6 @@
 			}
 			Statement::MatchPath(_stmt) => {
 				Err(Error::NotImplemented("Graph operations not yet integrated with storage".to_string()))
->>>>>>> 2ac76a9e
 			}
 			Statement::BeginTransaction => Ok(ExecutionResult::Success),
 			Statement::Commit => Ok(ExecutionResult::Success),
