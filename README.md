# EpilogLite Source Repository

This repository contains the complete source code for the EpilogLite database engine, including test scripts.

See the [on-line documentation](https://github.com/jeleniel/epiloglite/wiki) for more information about what EpilogLite is and how it works from a user's perspective. This [README.md](README.md) file is about the source code that goes into building EpilogLite, not about how EpilogLite is used.

## Version Control

EpilogLite sources are managed using [GitHub](https://github.com/jeleniel/epiloglite).

## Contacting The EpilogLite Developers

Bug reports, enhancement requests, and documentation suggestions can be opened at the [Epilogue Issues](https://github.com/jeleniel/epilogelite/issues) list.

The preferred way to ask questions or make comments about EpilogLite is to visit the [EpilogLite Discussions](https://github.com/jeleniel/epiloglite/discussions).

[Private security vulnerability reporting](https://docs.github.com/en/code-security/security-advisories/guidance-on-reporting-and-writing-information-about-vulnerabilities/privately-reporting-a-security-vulnerability) is enabled on this repository.

## GNU LESSER GENERAL PUBLIC LICENSE

<<<<<<< HEAD
The EpilogLite source code is released under the GNU Lesser General Public License 3.0 only. See [COPYING.md](COPYING.md) for details.
=======
The EpilogLite source code is released under the GNU Lesser General Public License 3.0 only. See [LICENSE.md](LICENSE.md) for details.
>>>>>>> 624183bc

## Testing and Compiling

Since this is a Rust application, the normal 'cargo' commands can be used to test or build the application.

To execute the test suite run:

```shell
cargo test
```

To create a release build run:

```shell
cargo build --release
```

The compiled binaries will be in the 'target' folder after the build completes.

## How It All Fits Together

EpilogLite is modular in design. See the [architectural description](design/ARCHITECTURE.md) for details. Other documents that are useful in helping to understand how EpilogLite works include the [file format](design/FILEFORMAT.md) description, the [virtual machine](design/VIRTUALMACHINE.md) that runs prepared statements, the description of [how transactions work](design/TRANSACTIONS.md), and the [overview of the query planner](design/QUERYPLANNER.md).<|MERGE_RESOLUTION|>--- conflicted
+++ resolved
@@ -1,5 +1,6 @@
 # EpilogLite Source Repository
 
+This repository contains the complete source code for the EpilogLite database engine, including test scripts.
 This repository contains the complete source code for the EpilogLite database engine, including test scripts.
 
 See the [on-line documentation](https://github.com/jeleniel/epiloglite/wiki) for more information about what EpilogLite is and how it works from a user's perspective. This [README.md](README.md) file is about the source code that goes into building EpilogLite, not about how EpilogLite is used.
@@ -18,14 +19,11 @@
 
 ## GNU LESSER GENERAL PUBLIC LICENSE
 
-<<<<<<< HEAD
-The EpilogLite source code is released under the GNU Lesser General Public License 3.0 only. See [COPYING.md](COPYING.md) for details.
-=======
 The EpilogLite source code is released under the GNU Lesser General Public License 3.0 only. See [LICENSE.md](LICENSE.md) for details.
->>>>>>> 624183bc
 
 ## Testing and Compiling
 
+Since this is a Rust application, the normal 'cargo' commands can be used to test or build the application.
 Since this is a Rust application, the normal 'cargo' commands can be used to test or build the application.
 
 To execute the test suite run:
