# EpilogLite

[![Rust](https://img.shields.io/badge/rust-%23000000.svg?style=for-the-badge&logo=rust&logoColor=white)](https://www.rust-lang.org/)
[![SQLite](https://img.shields.io/badge/sqlite-%2307405e.svg?style=for-the-badge&logo=sqlite&logoColor=white)](https://sqlite.org/)

EpilogLite is a pure Rust implementation of SQLite, designed for safety, reliability, and performance. Built with **100% safe Rust** (no `unsafe` code), it provides a drop-in compatible alternative to SQLite with modern Rust idioms.

## ✨ Features

### Currently Implemented

#### Core Database Operations
- ✅ **Full SQL Support** - CREATE TABLE, INSERT, SELECT, UPDATE, DELETE
- ✅ **Disk Persistence** - Data automatically saves to and loads from files
- ✅ **In-Memory Databases** - Fast `:memory:` mode for temporary data
- ✅ **Transactions** - BEGIN, COMMIT, ROLLBACK, SAVEPOINT, RELEASE support
<<<<<<< HEAD
- ✅ **Write-Ahead Logging (WAL)** - Concurrent readers, improved crash recovery
=======
>>>>>>> 348e0ca4
- ✅ **Multiple Tables** - Create and manage multiple tables simultaneously

#### Query Builder Pattern
- ✅ **Fluent Interface** - Type-safe query construction
- ✅ **SelectBuilder** - Build SELECT queries with WHERE, ORDER BY, LIMIT
- ✅ **InsertBuilder** - Build INSERT statements with column specification
- ✅ **UpdateBuilder** - Build UPDATE statements with SET clauses
- ✅ **DeleteBuilder** - Build DELETE statements with conditions
- ✅ **CreateTableBuilder** - Build CREATE TABLE with columns and constraints

#### Type System
- ✅ **17+ Native Rust Types** - Bool, I8-I128, U8-U128, F32/F64, String, Vec<u8>
- ✅ **SQL Type Mapping** - INTEGER, TEXT, REAL, BLOB, BOOLEAN
- ✅ **NULL Support** - Proper NULL value handling
- ✅ **Type Checking** - Built-in type validation

#### Architecture
- ✅ **100% Safe Rust** - No unsafe code blocks
- ✅ **Modular Design** - Clean separation of concerns
- ✅ **Error Handling** - Comprehensive Result types
<<<<<<< HEAD
- ✅ **Test Coverage** - 182 tests (137 unit + 18 adversarial + 11 integration + 16 stored procedures)
- ✅ **Test Coverage** - 196 tests (165 unit + 18 adversarial + 11 integration + 9 WAL integration)
- ✅ **Test Coverage** - 148 tests including async I/O operations
- ✅ **Security Tested** - SQL injection resistance, malformed input handling
- ✅ **Idiomatic Rust** - Clippy-approved, modern patterns
- ✅ **Type Safety** - ColumnType enum eliminates hardcoded strings
- ✅ **Async I/O** - Non-blocking file operations with Tokio integration

#### Query Features
- ✅ **WHERE Clause** - Filtering with comparison operators (=, !=, <, >, <=, >=, LIKE)
- ✅ **JOIN Operations** - INNER JOIN, LEFT JOIN, RIGHT JOIN, CROSS JOIN with ON conditions
- ✅ **Aggregate Functions** - COUNT, COUNT(*), SUM, AVG, MIN, MAX
- ✅ **ORDER BY** - Single and multiple column sorting with ASC/DESC
- ✅ **GROUP BY** - Grouping with aggregate functions
- ✅ **Indexing** - B-tree indexes (primary, unique, regular, composite)
- ✅ **Query Optimizer** - Cost-based optimization with index selection

#### Advanced Features
- ✅ **Stored Procedures** - CREATE/DROP/CALL procedures with parameters, control flow, and error handling
- ✅ **ORM Layer** - Entity trait and Repository pattern for type-safe operations
- ✅ **RBAC** - Role-based access control with table/operation-level permissions
- ✅ **C API** - SQLite-compatible C API (feature-gated)
- ✅ **Server Mode** - REST API with OAuth, MFA, TLS, client library (feature-gated)

#### Platform Support
- ✅ **No-std Compatible** - Works without standard library for embedded systems
- ✅ **In-memory Mode** - Available in no-std environments
- ✅ **Custom Allocators** - Bring your own allocator support

### Planned
- 📋 Unicode 16 support
- 📋 Graph data structures
- 📋 Role-based permissions
- 📋 Lightweight ORM
- 📋 REST/GraphQL API
- 📋 SQLite C API compatibility
- 📋 Embedded VFS for flash storage

## 🚀 Quick Start

### Installation

=======
- ✅ **Test Coverage** - 152 tests (124 unit + 18 adversarial + 10 integration)
- ✅ **Security Tested** - SQL injection resistance, malformed input handling
- ✅ **Idiomatic Rust** - Clippy-approved, modern patterns
- ✅ **Type Safety** - ColumnType enum eliminates hardcoded strings

### In Progress
- 🚧 WHERE clause filtering
- 🚧 JOIN operations
- 🚧 Aggregate functions (COUNT, SUM, AVG, MIN, MAX)
- 🚧 ORDER BY and GROUP BY implementation
- 🚧 Index support

#### Platform Support
- ✅ **No-std Compatible** - Works without standard library for embedded systems
- ✅ **In-memory Mode** - Available in no-std environments
- ✅ **Custom Allocators** - Bring your own allocator support

### Planned
- 📋 Unicode 16 support
- 📋 Graph data structures
- 📋 Role-based permissions
- 📋 Lightweight ORM
- 📋 REST/GraphQL API
- 📋 SQLite C API compatibility
- 📋 Embedded VFS for flash storage

## 🚀 Quick Start

### Installation

>>>>>>> 348e0ca4
Add to your `Cargo.toml`:

```toml
[dependencies]
epiloglite = "0.1"
```

### Basic Usage

```rust
use epiloglite::{Database, ExecutionResult, Result};

fn main() -> Result<()> {
    // Open or create a database file
    let mut db = Database::open("mydata.db")?;
    
    // Create a table
    db.execute("CREATE TABLE users (id INTEGER PRIMARY KEY, name TEXT, age INTEGER)")?;
    
    // Insert data
    db.execute("INSERT INTO users VALUES (1, 'Alice', 30)")?;
    db.execute("INSERT INTO users VALUES (2, 'Bob', 25)")?;
    
    // Query data
    let result = db.execute("SELECT * FROM users")?;
    match result {
        ExecutionResult::Select { rows, columns } => {
            println!("Found {} rows", rows.len());
            for row in rows {
                println!("{:?}", row);
            }
        }
        _ => {}
    }
    
    // Update data
    db.execute("UPDATE users SET age = 31 WHERE id = 1")?;
    
    // Delete data
    db.execute("DELETE FROM users WHERE id = 2")?;
    
    // Close database (auto-saves)
    db.close()?;
    
    Ok(())
}
```

### Query Builder Pattern

```rust
use epiloglite::{Database, SelectBuilder, InsertBuilder, UpdateBuilder, Result};

fn main() -> Result<()> {
    let mut db = Database::open("mydata.db")?;
    
    // Create table with builder
    let sql = CreateTableBuilder::new()
        .table("products")
        .column("id", "INTEGER", &["PRIMARY KEY"])
        .simple_column("name", "TEXT")
        .simple_column("price", "INTEGER")
        .build()?;
    db.execute(&sql)?;
    
    // Insert with builder
    let sql = InsertBuilder::new()
        .into("products")
        .columns(&["id", "name", "price"])
        .values(&["1", "'Widget'", "100"])
        .build()?;
    db.execute(&sql)?;
    
    // Query with builder
    let sql = SelectBuilder::new()
        .select_all()
        .from("products")
        .where_clause("price > 50")
        .order_by("name")
        .limit(10)
        .build()?;
    let result = db.execute(&sql)?;
    
    // Update with builder
    let sql = UpdateBuilder::new()
        .table("products")
        .set("price", "120")
        .where_clause("id = 1")
        .build()?;
    db.execute(&sql)?;
    
    db.close()?;
    Ok(())
}
```

### In-Memory Database

```rust
use epiloglite::{Database, Result};

fn main() -> Result<()> {
    // Create in-memory database (faster, no disk I/O)
    let mut db = Database::open(":memory:")?;
    
    // Use like a regular database
    db.execute("CREATE TABLE temp_data (id INTEGER, value TEXT)")?;
    db.execute("INSERT INTO temp_data VALUES (1, 'test')")?;
    
    // Data is lost when database is closed
    db.close()?;
    
    Ok(())
}
<<<<<<< HEAD
```

### No-std / Embedded Usage

EpilogLite can run without the standard library for embedded systems:

```toml
[dependencies]
epiloglite = { version = "0.1", default-features = false, features = ["no-std"] }
```

```rust
#![no_std]

extern crate alloc;

fn main() -> Result<(), epiloglite::Error> {
    // Create an in-memory database (no file I/O in no-std)
    let mut db = epiloglite::Database::new()?;
    
    db.execute("CREATE TABLE sensors (id INTEGER, value INTEGER)")?;
    db.execute("INSERT INTO sensors VALUES (1, 23)")?;
    
    let result = db.execute("SELECT * FROM sensors")?;
    
    Ok(())
}
```

See `docs/NO_STD.md` for detailed documentation and `examples/embedded/` for more examples.

### Async I/O Support

EpilogLite supports asynchronous I/O operations for non-blocking database access:

```toml
[dependencies]
epiloglite = { version = "0.1", features = ["async"] }
tokio = { version = "1", features = ["full"] }
```

```rust
use epiloglite::{AsyncFile, async_file::AsyncDefaultFile};
use epiloglite::SynchronizationType;
use flagset::FlagSet;

#[tokio::main]
async fn main() -> std::io::Result<()> {
    // Open file asynchronously
    let mut file = AsyncDefaultFile::open("/tmp/test.db", true, true, true).await?;
    
    // Write data asynchronously (non-blocking)
    let data = b"Hello, async world!";
    file.write(data, 0).await?;
    
    // Sync to disk asynchronously
    file.sync(FlagSet::from(SynchronizationType::SqliteSyncFull)).await?;
    
    // Read data back asynchronously
    let read_data = file.read(0).await?;
    println!("Read {} bytes", read_data.len());
    
    Ok(())
}
```

**Key Features:**
- Non-blocking file operations
- Tokio integration
- Backpressure control for concurrent operations
- Performance benchmarking utilities
- Async VFS trait for custom implementations

See `docs/design/ASYNC_IO.md` for detailed documentation and `examples/async_io.rs` for more examples.

## 📚 Examples

The `examples/` directory contains several examples:

- `basic_usage.rs` - Complete workflow demonstration
- `query_builder_example.rs` - Query builder pattern examples
- `savepoint_example.rs` - Transaction savepoint operations
- `embedded/no_std_basic.rs` - No-std embedded example

Run examples with:

```bash
cargo run --example basic_usage
cargo run --example query_builder_example
cargo run --example savepoint_example

# No-std build (won't run but demonstrates compilation)
cargo build --example no_std_basic --no-default-features --features no-std
```

### WAL Mode Example

```rust
use epiloglite::{Database, eplite::persistence::wal::CheckpointMode};

// Open database with Write-Ahead Logging
let mut db = Database::open_with_wal("mydata.db")?;

// Begin transaction
db.begin_transaction()?;

// Perform operations
db.execute("CREATE TABLE items (id INTEGER, name TEXT)")?;
db.execute("INSERT INTO items VALUES (1, 'Item 1')")?;
db.execute("INSERT INTO items VALUES (2, 'Item 2')")?;

// Commit transaction
db.commit_transaction()?;

// Perform checkpoint to transfer WAL to main database
db.checkpoint(CheckpointMode::Full)?;
```

=======
```

### No-std / Embedded Usage

EpilogLite can run without the standard library for embedded systems:

```toml
[dependencies]
epiloglite = { version = "0.1", default-features = false, features = ["no-std"] }
```

```rust
#![no_std]

extern crate alloc;

fn main() -> Result<(), epiloglite::Error> {
    // Create an in-memory database (no file I/O in no-std)
    let mut db = epiloglite::Database::new()?;
    
    db.execute("CREATE TABLE sensors (id INTEGER, value INTEGER)")?;
    db.execute("INSERT INTO sensors VALUES (1, 23)")?;
    
    let result = db.execute("SELECT * FROM sensors")?;
    
    Ok(())
}
```

See `docs/NO_STD.md` for detailed documentation and `examples/embedded/` for more examples.

## 📚 Examples

The `examples/` directory contains several examples:

- `basic_usage.rs` - Complete workflow demonstration
- `query_builder_example.rs` - Query builder pattern examples
- `savepoint_example.rs` - Transaction savepoint operations
- `embedded/no_std_basic.rs` - No-std embedded example

Run examples with:

```bash
cargo run --example basic_usage
cargo run --example query_builder_example
cargo run --example savepoint_example

# No-std build (won't run but demonstrates compilation)
cargo build --example no_std_basic --no-default-features --features no-std
```

>>>>>>> 348e0ca4
## 🏗️ Architecture

EpilogLite follows a modular architecture:

```
eplite/
├── command/         # SQL parsing and execution
│   ├── tokenizer    # Lexical analysis
│   ├── parser       # Syntax analysis
│   ├── processor    # Query execution
│   └── virtual_machine # Bytecode VM
├── persistence/     # Storage engine
│   ├── pager        # Page cache management
│   ├── btree        # B-tree implementation
<<<<<<< HEAD
│   ├── header       # Database header
│   └── wal          # Write-Ahead Logging
=======
│   └── header       # Database header
>>>>>>> 348e0ca4
├── storage/         # Table and row management
├── query_builder/   # Fluent query interface
├── os/              # OS abstraction layer
└── types/           # Type system
```

## 🧪 Testing

Run the test suite:

```bash
# Run all tests
cargo test

# Run specific test category
cargo test integration
cargo test query_builder

# Run with output
cargo test -- --nocapture
```

Current test coverage: **93 tests passing** (88 unit + 5 integration)

## 📖 Documentation

- [Architecture](design/ARCHITECTURE.md) - System architecture overview
- [File Format](design/FILEFORMAT.md) - Database file format specification
- [Virtual Machine](design/VIRTUALMACHINE.md) - Bytecode execution engine
<<<<<<< HEAD
- [WAL Implementation](docs/WAL_IMPLEMENTATION.md) - Write-Ahead Logging guide
=======
>>>>>>> 348e0ca4
- [C/C++ Interface](design/C-CPP-Interface.md) - C API design (planned)
- [Status](STATUS.md) - Current implementation status
- [Contributing](CONTRIBUTING.md) - Contribution guidelines
- [Changelog](CHANGELOG.md) - Version history

## 🔒 Safety & Security

- **100% Safe Rust** - No `unsafe` blocks anywhere
- **Comprehensive Error Handling** - All errors properly handled
- **No Panics** - Graceful error returns
- **Memory Safe** - Rust's ownership system prevents common bugs
- **Thread Safe** - Designed for concurrent access

## 🎯 Goals

EpilogLite aims to:

1. Provide a **safe** alternative to SQLite using pure Rust
2. Maintain **SQLite 3 compatibility** for existing databases
3. Offer **modern Rust idioms** (builders, async, etc.)
4. Support **all major platforms** (Windows, Linux, macOS, mobile, embedded)
5. Achieve **high performance** without sacrificing safety

## 🤝 Contributing

Contributions are welcome! See [CONTRIBUTING.md](CONTRIBUTING.md) for guidelines.

## 📄 License

EpilogLite is licensed under the LGPL-3.0-only license.

Copyright (C) 2024 Tony M. Bishop

## 🙏 Acknowledgments

- SQLite project for the original design and inspiration
- Rust community for excellent tooling and libraries

## 📬 Contact

For questions, issues, or contributions, please use GitHub Issues.<|MERGE_RESOLUTION|>--- conflicted
+++ resolved
@@ -14,10 +14,6 @@
 - ✅ **Disk Persistence** - Data automatically saves to and loads from files
 - ✅ **In-Memory Databases** - Fast `:memory:` mode for temporary data
 - ✅ **Transactions** - BEGIN, COMMIT, ROLLBACK, SAVEPOINT, RELEASE support
-<<<<<<< HEAD
-- ✅ **Write-Ahead Logging (WAL)** - Concurrent readers, improved crash recovery
-=======
->>>>>>> 348e0ca4
 - ✅ **Multiple Tables** - Create and manage multiple tables simultaneously
 
 #### Query Builder Pattern
@@ -38,30 +34,17 @@
 - ✅ **100% Safe Rust** - No unsafe code blocks
 - ✅ **Modular Design** - Clean separation of concerns
 - ✅ **Error Handling** - Comprehensive Result types
-<<<<<<< HEAD
-- ✅ **Test Coverage** - 182 tests (137 unit + 18 adversarial + 11 integration + 16 stored procedures)
-- ✅ **Test Coverage** - 196 tests (165 unit + 18 adversarial + 11 integration + 9 WAL integration)
-- ✅ **Test Coverage** - 148 tests including async I/O operations
+- ✅ **Test Coverage** - 152 tests (124 unit + 18 adversarial + 10 integration)
 - ✅ **Security Tested** - SQL injection resistance, malformed input handling
 - ✅ **Idiomatic Rust** - Clippy-approved, modern patterns
 - ✅ **Type Safety** - ColumnType enum eliminates hardcoded strings
-- ✅ **Async I/O** - Non-blocking file operations with Tokio integration
-
-#### Query Features
-- ✅ **WHERE Clause** - Filtering with comparison operators (=, !=, <, >, <=, >=, LIKE)
-- ✅ **JOIN Operations** - INNER JOIN, LEFT JOIN, RIGHT JOIN, CROSS JOIN with ON conditions
-- ✅ **Aggregate Functions** - COUNT, COUNT(*), SUM, AVG, MIN, MAX
-- ✅ **ORDER BY** - Single and multiple column sorting with ASC/DESC
-- ✅ **GROUP BY** - Grouping with aggregate functions
-- ✅ **Indexing** - B-tree indexes (primary, unique, regular, composite)
-- ✅ **Query Optimizer** - Cost-based optimization with index selection
-
-#### Advanced Features
-- ✅ **Stored Procedures** - CREATE/DROP/CALL procedures with parameters, control flow, and error handling
-- ✅ **ORM Layer** - Entity trait and Repository pattern for type-safe operations
-- ✅ **RBAC** - Role-based access control with table/operation-level permissions
-- ✅ **C API** - SQLite-compatible C API (feature-gated)
-- ✅ **Server Mode** - REST API with OAuth, MFA, TLS, client library (feature-gated)
+
+### In Progress
+- 🚧 WHERE clause filtering
+- 🚧 JOIN operations
+- 🚧 Aggregate functions (COUNT, SUM, AVG, MIN, MAX)
+- 🚧 ORDER BY and GROUP BY implementation
+- 🚧 Index support
 
 #### Platform Support
 - ✅ **No-std Compatible** - Works without standard library for embedded systems
@@ -81,38 +64,6 @@
 
 ### Installation
 
-=======
-- ✅ **Test Coverage** - 152 tests (124 unit + 18 adversarial + 10 integration)
-- ✅ **Security Tested** - SQL injection resistance, malformed input handling
-- ✅ **Idiomatic Rust** - Clippy-approved, modern patterns
-- ✅ **Type Safety** - ColumnType enum eliminates hardcoded strings
-
-### In Progress
-- 🚧 WHERE clause filtering
-- 🚧 JOIN operations
-- 🚧 Aggregate functions (COUNT, SUM, AVG, MIN, MAX)
-- 🚧 ORDER BY and GROUP BY implementation
-- 🚧 Index support
-
-#### Platform Support
-- ✅ **No-std Compatible** - Works without standard library for embedded systems
-- ✅ **In-memory Mode** - Available in no-std environments
-- ✅ **Custom Allocators** - Bring your own allocator support
-
-### Planned
-- 📋 Unicode 16 support
-- 📋 Graph data structures
-- 📋 Role-based permissions
-- 📋 Lightweight ORM
-- 📋 REST/GraphQL API
-- 📋 SQLite C API compatibility
-- 📋 Embedded VFS for flash storage
-
-## 🚀 Quick Start
-
-### Installation
-
->>>>>>> 348e0ca4
 Add to your `Cargo.toml`:
 
 ```toml
@@ -227,7 +178,6 @@
     
     Ok(())
 }
-<<<<<<< HEAD
 ```
 
 ### No-std / Embedded Usage
@@ -258,50 +208,6 @@
 ```
 
 See `docs/NO_STD.md` for detailed documentation and `examples/embedded/` for more examples.
-
-### Async I/O Support
-
-EpilogLite supports asynchronous I/O operations for non-blocking database access:
-
-```toml
-[dependencies]
-epiloglite = { version = "0.1", features = ["async"] }
-tokio = { version = "1", features = ["full"] }
-```
-
-```rust
-use epiloglite::{AsyncFile, async_file::AsyncDefaultFile};
-use epiloglite::SynchronizationType;
-use flagset::FlagSet;
-
-#[tokio::main]
-async fn main() -> std::io::Result<()> {
-    // Open file asynchronously
-    let mut file = AsyncDefaultFile::open("/tmp/test.db", true, true, true).await?;
-    
-    // Write data asynchronously (non-blocking)
-    let data = b"Hello, async world!";
-    file.write(data, 0).await?;
-    
-    // Sync to disk asynchronously
-    file.sync(FlagSet::from(SynchronizationType::SqliteSyncFull)).await?;
-    
-    // Read data back asynchronously
-    let read_data = file.read(0).await?;
-    println!("Read {} bytes", read_data.len());
-    
-    Ok(())
-}
-```
-
-**Key Features:**
-- Non-blocking file operations
-- Tokio integration
-- Backpressure control for concurrent operations
-- Performance benchmarking utilities
-- Async VFS trait for custom implementations
-
-See `docs/design/ASYNC_IO.md` for detailed documentation and `examples/async_io.rs` for more examples.
 
 ## 📚 Examples
 
@@ -323,82 +229,6 @@
 cargo build --example no_std_basic --no-default-features --features no-std
 ```
 
-### WAL Mode Example
-
-```rust
-use epiloglite::{Database, eplite::persistence::wal::CheckpointMode};
-
-// Open database with Write-Ahead Logging
-let mut db = Database::open_with_wal("mydata.db")?;
-
-// Begin transaction
-db.begin_transaction()?;
-
-// Perform operations
-db.execute("CREATE TABLE items (id INTEGER, name TEXT)")?;
-db.execute("INSERT INTO items VALUES (1, 'Item 1')")?;
-db.execute("INSERT INTO items VALUES (2, 'Item 2')")?;
-
-// Commit transaction
-db.commit_transaction()?;
-
-// Perform checkpoint to transfer WAL to main database
-db.checkpoint(CheckpointMode::Full)?;
-```
-
-=======
-```
-
-### No-std / Embedded Usage
-
-EpilogLite can run without the standard library for embedded systems:
-
-```toml
-[dependencies]
-epiloglite = { version = "0.1", default-features = false, features = ["no-std"] }
-```
-
-```rust
-#![no_std]
-
-extern crate alloc;
-
-fn main() -> Result<(), epiloglite::Error> {
-    // Create an in-memory database (no file I/O in no-std)
-    let mut db = epiloglite::Database::new()?;
-    
-    db.execute("CREATE TABLE sensors (id INTEGER, value INTEGER)")?;
-    db.execute("INSERT INTO sensors VALUES (1, 23)")?;
-    
-    let result = db.execute("SELECT * FROM sensors")?;
-    
-    Ok(())
-}
-```
-
-See `docs/NO_STD.md` for detailed documentation and `examples/embedded/` for more examples.
-
-## 📚 Examples
-
-The `examples/` directory contains several examples:
-
-- `basic_usage.rs` - Complete workflow demonstration
-- `query_builder_example.rs` - Query builder pattern examples
-- `savepoint_example.rs` - Transaction savepoint operations
-- `embedded/no_std_basic.rs` - No-std embedded example
-
-Run examples with:
-
-```bash
-cargo run --example basic_usage
-cargo run --example query_builder_example
-cargo run --example savepoint_example
-
-# No-std build (won't run but demonstrates compilation)
-cargo build --example no_std_basic --no-default-features --features no-std
-```
-
->>>>>>> 348e0ca4
 ## 🏗️ Architecture
 
 EpilogLite follows a modular architecture:
@@ -413,12 +243,7 @@
 ├── persistence/     # Storage engine
 │   ├── pager        # Page cache management
 │   ├── btree        # B-tree implementation
-<<<<<<< HEAD
-│   ├── header       # Database header
-│   └── wal          # Write-Ahead Logging
-=======
 │   └── header       # Database header
->>>>>>> 348e0ca4
 ├── storage/         # Table and row management
 ├── query_builder/   # Fluent query interface
 ├── os/              # OS abstraction layer
@@ -448,10 +273,6 @@
 - [Architecture](design/ARCHITECTURE.md) - System architecture overview
 - [File Format](design/FILEFORMAT.md) - Database file format specification
 - [Virtual Machine](design/VIRTUALMACHINE.md) - Bytecode execution engine
-<<<<<<< HEAD
-- [WAL Implementation](docs/WAL_IMPLEMENTATION.md) - Write-Ahead Logging guide
-=======
->>>>>>> 348e0ca4
 - [C/C++ Interface](design/C-CPP-Interface.md) - C API design (planned)
 - [Status](STATUS.md) - Current implementation status
 - [Contributing](CONTRIBUTING.md) - Contribution guidelines
