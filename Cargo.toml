[package]
name = "epiloglite"
version = "0.1.0"
authors = ["Jen Eleniel"]
description = "EpilogLite is a port of SQLite to Rust. Copyright (C) 2024 Tony M. Bishop"
license = "LGPL-3.0-only"
keywords = ["database", "sqlite", "relational", "sql"]
categories = ["database-implementations"]
edition = "2021"

[lints.rust]
unsafe_code = "forbid"

[dependencies]
flagset = { version = "0.4.6", features = ["serde"] }
logos = "0.15.0"
serde = { version = "1.0", features = ["derive"] }
serde_json = "1.0"
thiserror = "2.0"
async-trait = "0.1"
bincode = "1.3"
regex = "1.11"
tokio = { version = "1", features = ["full"], optional = true }
<<<<<<< HEAD
rand = { version = "0.8", optional = true }
futures = { version = "0.3", optional = true }
=======
>>>>>>> 348e0ca4
config = "0.14"
log = "0.4"
fern = { version = "0.6", features = ["colored"] }
chrono = "0.4"
# Server dependencies
axum = { version = "0.7", optional = true }
tower = { version = "0.4", optional = true }
tower-http = { version = "0.5", features = ["cors", "trace"], optional = true }
tokio-rustls = { version = "0.26", optional = true }
rustls = { version = "0.23", optional = true }
async-graphql = { version = "7.0", optional = true }
async-graphql-axum = { version = "7.0", optional = true }
bcrypt = { version = "0.15", optional = true }
jsonwebtoken = { version = "9.3", optional = true }

[features]
default = ["std", "async"]
std = []
<<<<<<< HEAD
async = ["tokio", "rand", "futures", "std"]
=======
async = ["tokio", "std"]
>>>>>>> 348e0ca4
no-std = []
capi = ["std"]
server = ["std", "axum", "tower", "tower-http", "tokio-rustls", "rustls", "async-graphql", "async-graphql-axum", "bcrypt", "jsonwebtoken", "tokio"]<|MERGE_RESOLUTION|>--- conflicted
+++ resolved
@@ -21,11 +21,6 @@
 bincode = "1.3"
 regex = "1.11"
 tokio = { version = "1", features = ["full"], optional = true }
-<<<<<<< HEAD
-rand = { version = "0.8", optional = true }
-futures = { version = "0.3", optional = true }
-=======
->>>>>>> 348e0ca4
 config = "0.14"
 log = "0.4"
 fern = { version = "0.6", features = ["colored"] }
@@ -44,11 +39,7 @@
 [features]
 default = ["std", "async"]
 std = []
-<<<<<<< HEAD
-async = ["tokio", "rand", "futures", "std"]
-=======
 async = ["tokio", "std"]
->>>>>>> 348e0ca4
 no-std = []
 capi = ["std"]
 server = ["std", "axum", "tower", "tower-http", "tokio-rustls", "rustls", "async-graphql", "async-graphql-axum", "bcrypt", "jsonwebtoken", "tokio"]